--- conflicted
+++ resolved
@@ -105,12 +105,10 @@
           'src/rules/noEvalRule.ts',
           'src/rules/noStringLiteralRule.ts',
           'src/rules/noSwitchCaseFallThroughRule.ts',
-<<<<<<< HEAD
           'src/rules/noTrailingCommaRule.ts',
           'src/rules/noTrailingWhitespaceRule.ts',
           'src/rules/noUnreachableRule.ts',
-          'src/rules/noUnusedExpressionRule.ts'
-=======
+          'src/rules/noUnusedExpressionRule.ts',
           
           'src/rules/radixRule.ts',
 //          'src/rules/semicolonRule.ts',
@@ -118,7 +116,6 @@
           'src/rules/typedefRule.ts',
           'src/rules/useStrictRule.ts',
           'src/rules/variableNameRule.ts'
->>>>>>> d4ec7c17
         ],
         outDir: 'build/rules/'
       },
@@ -165,11 +162,9 @@
           'test/rules/noEvalRuleTests.ts',
           'test/rules/noStringLiteralRuleTests.ts',
           'test/rules/noSwitchCaseFallThroughRuleTests.ts',
-<<<<<<< HEAD
           'test/rules/noTrailingCommaRuleTests.ts',
           'test/rules/noUnreachableRuleTests.ts',
-          'test/rules/noUnusedExpressionRuleTests.ts'
-=======
+          'test/rules/noUnusedExpressionRuleTests.ts',
           
           'test/rules/radixRuleTests.ts',
 //          'test/rules/semicolonRuleTests.ts',
@@ -177,7 +172,6 @@
           'test/rules/typedefRuleTests.ts',
           'test/rules/useStrictRuleTests.ts',
           'test/rules/variableNameRuleTests.ts'
->>>>>>> d4ec7c17
         ],
         out: 'build/tslint-tests.js'
       }
